# FORGE - Fabricated Optical Resource for Gigapixel Exploration

![Pre-release in progress](https://img.shields.io/badge/Pre--release-in%20progress-yellow)
[![Windows](https://custom-icon-badges.demolab.com/badge/Windows-0078D6?logo=windows11&logoColor=white)](#)
[![Linux](https://img.shields.io/badge/Linux-FCC624?logo=linux&logoColor=black)](#)
![Python](https://img.shields.io/badge/Python-3.12-blue?logo=python&logoColor=white)


> **📅 Scheduled Release:**  
<<<<<<< HEAD
> FORGE is currently in active development and is scheduled for release in **August, 2025**.
=======
> FORGE is currently in active development and is planned to have its first stable build in July.
>>>>>>> ae9465f3
>


FORGE is an open-source, gigapixel-scale imaging system designed to scan tree core samples with high precision. Built upon a modified off-the-shelf 3D printer, it automates the imaging of multiple samples, producing ultra-high-resolution images suitable for dendrochronology and related research.

[<img src="https://github.com/user-attachments/assets/acc4b7ab-5bc3-4d7d-95b1-6783f011dd43" width="300">](https://github.com/user-attachments/assets/acc4b7ab-5bc3-4d7d-95b1-6783f011dd43)

> *Above: A stitched image covering a 1.5mm x 3mm area of a tree core sample. Click to view full resolution.*

---

## Features

* **Automated Scanning**: Utilizes 3D printer mechanics for precise, repeatable sample movement.
* **High-Resolution Imaging**: Captures gigapixel images of tree core samples.
* **Image Processing**: Includes tools for stitching captured images.
* **Modular Design**: Easily adaptable to different sample types and imaging requirements.

---

## Getting Started

### Prerequisites

* **Hardware**: A [compatible 3D printer](#3d-printer-compatibility) modified for imaging purposes, a light, and an amscope camera. The 3D printer may also require an additional cable to connect your PC to the printer.
* **Software**: Python 3.x and Git
* **Operating System**: Linux, Windows 10, or Windows 11

## Printer Modification

Before using FORGE, your 3D printer must be modified to mount the camera system in place of the print head.

### Required Printed Parts

Before modifying your printer, you must 3D print the following components:

- **Camera Mount** - Ender3AmscopeCameraMount.3mf – Attaches to the existing print head carriage  
- **Z-Axis Spacer** - ZAxisSpacer.3mf – Raises the Z-axis endstop to accommodate the new camera height  
- **Sample Clips** – Secure core samples to the print bed without manual alignment
    - SampleHolderEnd.3mf
    - SampleHolderFooter.3mf
    - SampleHolderMiddle.3mf - You will need 3 of these. I suggest printing one of these off and ensuring that it properly fits before printing off the rest of the parts.

> files for these parts will be provided in the `hardware/` folder of this repository.

---

### Modification Instructions

> ! IMPORTANT ! Ensure that you have all 3D printed parts before modifying your 3D printer.

1. **Remove the Print Head**  
   Unscrew and detach the printer's hotend from the X-axis print carriage.

2. **Disconnect Wiring**  
   Carefully disconnect the hotend wiring from the printer's control board. This prevents accidental heating or movement of the removed components.

3. **Install Camera Mount**  
   Use the print head screws to attach the printed camera mount to the same location on the print carriage where the print head was originally mounted.

4. **Insert Z-Axis Spacer**  
   Add the printed Z-axis spacer on the Z endstop, so the camera does not crash while homing.

5. **Install Camera and Lens**  
   - Insert your digital microscope or Amscope camera into the printed mount.  
   - Screw on the imaging lens securely.  

6. **Connect to Computer**  
   Plug the 3D printer into your computer via USB for motion control.  
   Then plug in the camera using its USB interface for image capture.

### Installation

Prerequisites\. Ensure you have the latest version of python installed, and you have git installed.

> Python : https://www.python.org/downloads/  
> Git : https://git-scm.com/downloads

1\. Clone the repository:

   ```bash
   git clone https://github.com/AnthonyvW/FORGE.git
   cd FORGE
   ```


2\. Install the required Python packages:

  ```bash
  pip install -r requirements.txt
  ```

3\.1\. Download and Install the Amscope SDK at https://amscope.com/pages/software-downloads if you are on mac or linux, download the windows version as it includes the files for those operating systems there.

3\.2\. Move the zipped folder into 3rd_party_imports

4\. Configure the camera settings using `amscope_camera_configuration.yaml`. For now, you can copy settings from TRIM until I get around to properly implementing this functionality into Forge.

5\. Run the main application:
  
  ```bash
  python main.py
  ```

---
### ✅ Confirmed Compatible Cameras
FORGE supports USB cameras through a modular driver architecture.

| Camera Model            | Notes                       |
|-------------------------|-----------------------------|
| Amscope MU500           | Fully tested and supported  |
| Amscope MU1000          | Fully tested and supported  |

> Support for generic USB cameras, and raspberry pi HQ cameras is planned, but not yet implemented

### Adding Support for New Cameras

Users are encouraged to contribute new camera drivers by implementing the FORGE camera interface and submitting them as plugins or pull requests.

If your camera is not currently supported or you would like to contribute a driver, please open an issue or submit a pull request.

Due to the complexity of hardware integration—especially with cameras requiring proprietary APIs or SDKs—full support often requires physical access to the device for development and testing. If you would like me to implement support for your camera, please be prepared to ship the device or provide access to equivalent hardware.

Alternatively, contributions of driver implementations with thorough documentation and test instructions are highly appreciated.


## 3D Printer Compatibility

FORGE is designed to run on 3D printers using **Marlin firmware**, which supports standard G-code over USB serial. Compatibility with other firmware types varies and may require additional configuration or is not currently supported.

> ⚠️ **Important: Only bed slinger printers are supported.**  
> FORGE requires the camera to be mounted in place of the print head. This setup depends on the printer moving the **bed (Y-axis)** rather than the toolhead, which is standard in bed slinger designs. CoreXY and other stationary-bed printers are **not currently supported**.

### ✅ Confirmed Compatible Printers

| Printer Model           | Firmware | Build Volume (mm) | Notes                                                  |
|-------------------------|----------|-------------------|--------------------------------------------------------|
| Ender 3 v1              | Marlin   | 220 × 220 × 250   | Fully tested and supported                             |
| Creality CR-10S Pro v2  | Marlin   | 300 × 300 × 400   | Fully tested; camera mount file not available          |
| Anycubic Kobra Max      | Marlin   | 400 × 400 × 450   | Fully tested; camera mount file not available          |
---

## Request a New Camera Mount

If your 3D printer model isn't listed above and you'd like to see a compatible camera mount designed,  
please [open a GitHub issue](https://github.com/AnthonyvW/FORGE/issues/new?template=mount-request.md) with the following details:

- Printer make and model  
- Firmware version (Marlin recommended)  
- Link to official technical specs or mechanical drawings (if available)  
- Bed size and carriage dimensions  
- Photos and measurements of the **print head carriage (with the print head removed)**

> 📷 Having good reference images or CAD models significantly improves the chance of a usable mount being developed!
>
> Note : I cannot test if the mount fits myself without the printer, so you must have a 3D printer yourself, preferably one that's not being used for this.
--- 

### ⚠️ Incompatible or Unverified Setups

| Printer / Firmware                | Status        | Reason                                                                 |
|----------------------------------|---------------|------------------------------------------------------------------------|
| **Klipper-based printers**       | ❓ Unverified  | Serial responses (e.g., `ok`, `M400`) may differ. Needs testing.       |
| **RepRapFirmware (e.g., Duet)**  | ❌ Incompatible | Different G-code syntax; not supported by FORGE                        |
| **Sailfish Firmware (e.g., FlashForge)** | ❌ Incompatible | Proprietary, non-standard G-code                                       |
| **Proprietary OEM firmware**     | ❌ Incompatible | Often locked or limited (e.g., XYZprinting); lacks serial G-code input |
| **Non-G-code motion platforms**  | ❌ Incompatible | FORGE requires G-code over USB for motion control                      |

> Want to help verify compatibility with other printers, firmware, or cameras?  
> [Open an issue](https://github.com/AnthonyvW/FORGE/issues) with your setup details and test results!

### ❌ Confirmed Incompatible Printers

| Printer Model           | Firmware | Build Volume (mm) | Notes                                                    |
|-------------------------|----------|-------------------|----------------------------------------------------------|
| Bambulab A1             | Marlin   | 220 × 220 × 250   | Properietary Firmware, cannot send gcode directly to it  |
| Anycubic Kobra Max 3    | Klipper  | 400 × 400 × 450   | Uses Klipper                                             |

---

## Contributing

Contributions are welcome! Please fork the repository and submit a pull request with your enhancements. For major changes, open an issue first to discuss your proposed modifications.

---

## Attribution

<a href="https://www.flaticon.com/free-icons/open-folder" title="open folder icons">Open folder icons created by kmg design - Flaticon</a>

<a href="https://www.flaticon.com/free-icons/gear" title="gear icons">Gear icons created by Freepik - Flaticon</a><|MERGE_RESOLUTION|>--- conflicted
+++ resolved
@@ -4,15 +4,6 @@
 [![Windows](https://custom-icon-badges.demolab.com/badge/Windows-0078D6?logo=windows11&logoColor=white)](#)
 [![Linux](https://img.shields.io/badge/Linux-FCC624?logo=linux&logoColor=black)](#)
 ![Python](https://img.shields.io/badge/Python-3.12-blue?logo=python&logoColor=white)
-
-
-> **📅 Scheduled Release:**  
-<<<<<<< HEAD
-> FORGE is currently in active development and is scheduled for release in **August, 2025**.
-=======
-> FORGE is currently in active development and is planned to have its first stable build in July.
->>>>>>> ae9465f3
->
 
 
 FORGE is an open-source, gigapixel-scale imaging system designed to scan tree core samples with high precision. Built upon a modified off-the-shelf 3D printer, it automates the imaging of multiple samples, producing ultra-high-resolution images suitable for dendrochronology and related research.
@@ -67,7 +58,7 @@
    Unscrew and detach the printer's hotend from the X-axis print carriage.
 
 2. **Disconnect Wiring**  
-   Carefully disconnect the hotend wiring from the printer's control board. This prevents accidental heating or movement of the removed components.
+   Carefully disconnect the hotend and heatbed wiring from the printer's control board. This prevents accidental heating or movement of the removed components.
 
 3. **Install Camera Mount**  
    Use the print head screws to attach the printed camera mount to the same location on the print carriage where the print head was originally mounted.
@@ -78,8 +69,11 @@
 5. **Install Camera and Lens**  
    - Insert your digital microscope or Amscope camera into the printed mount.  
    - Screw on the imaging lens securely.  
+   
+6. **Install Light**  
+   Install the light you will be using with Forge
 
-6. **Connect to Computer**  
+7. **Connect to Computer**  
    Plug the 3D printer into your computer via USB for motion control.  
    Then plug in the camera using its USB interface for image capture.
 
@@ -151,7 +145,7 @@
 |-------------------------|----------|-------------------|--------------------------------------------------------|
 | Ender 3 v1              | Marlin   | 220 × 220 × 250   | Fully tested and supported                             |
 | Creality CR-10S Pro v2  | Marlin   | 300 × 300 × 400   | Fully tested; camera mount file not available          |
-| Anycubic Kobra Max      | Marlin   | 400 × 400 × 450   | Fully tested; camera mount file not available          |
+| Anycubic Kobra Max      | Marlin   | 400 × 400 × 450   | Fully tested; camera mount file not available. Note that this is for the V1 version and not the new V3 version.          |
 ---
 
 ## Request a New Camera Mount
@@ -194,12 +188,4 @@
 
 ## Contributing
 
-Contributions are welcome! Please fork the repository and submit a pull request with your enhancements. For major changes, open an issue first to discuss your proposed modifications.
-
----
-
-## Attribution
-
-<a href="https://www.flaticon.com/free-icons/open-folder" title="open folder icons">Open folder icons created by kmg design - Flaticon</a>
-
-<a href="https://www.flaticon.com/free-icons/gear" title="gear icons">Gear icons created by Freepik - Flaticon</a>+Contributions are welcome! Please fork the repository and submit a pull request with your enhancements. For major changes, open an issue first to discuss your proposed modifications.